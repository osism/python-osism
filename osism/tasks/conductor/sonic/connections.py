# SPDX-License-Identifier: Apache-2.0

"""Centralized connection detection functions for SONiC configuration.

This module provides unified helper functions for detecting connected devices
using the NetBox connected_endpoints API, replacing legacy cable-based detection.
"""

from loguru import logger
from typing import Optional, Set, Tuple, List, Any, DefaultDict
from collections import defaultdict

from osism import utils
from .interface import (
    convert_netbox_interface_to_sonic,
)
from .cache import get_cached_device_interfaces


def get_connected_device_via_interface(
    interface: Any, source_device_id: int
) -> Optional[Any]:
    """Get the connected device for a given interface using connected_endpoints API.

    Args:
        interface: NetBox interface object
        source_device_id: ID of the source device to exclude from results

    Returns:
        Connected NetBox device object or None if not found/reachable
    """
    # Skip management-only interfaces
    if hasattr(interface, "mgmt_only") and interface.mgmt_only:
        return None

    # Check if interface has connected_endpoints
    if not (
        hasattr(interface, "connected_endpoints") and interface.connected_endpoints
    ):
        return None

    # Ensure connected_endpoints_reachable is True
    if not getattr(interface, "connected_endpoints_reachable", False):
        return None

    try:
        # Process each connected endpoint
        for endpoint in interface.connected_endpoints:
            # Get the connected device from the endpoint
            if hasattr(endpoint, "device") and endpoint.device.id != source_device_id:
                return endpoint.device
    except Exception as e:
        logger.debug(
            f"Error processing connected_endpoints for interface {interface.name}: {e}"
        )

    return None


def get_connected_interfaces(
    device: Any, portchannel_info: Optional[dict] = None
) -> Tuple[Set[str], Set[str]]:
    """Get list of interface names that are connected to other devices.

    Uses the modern connected_endpoints API as the primary method for detecting
    connections, with reachability checks.

    Args:
        device: NetBox device object
        portchannel_info: Optional port channel info dict from detect_port_channels

    Returns:
        tuple: (set of connected interfaces, set of connected port channels)
    """
    connected_interfaces = set()
    connected_portchannels = set()

    try:
        # Get all interfaces for the device (using cache)
        interfaces = get_cached_device_interfaces(device.id)

        for interface in interfaces:
            # Skip management-only interfaces
            if hasattr(interface, "mgmt_only") and interface.mgmt_only:
                continue

            # Check if interface is connected using connected_endpoints API
            connected_device = get_connected_device_via_interface(interface, device.id)

            if connected_device:
                # Convert NetBox interface name to SONiC format
                sonic_interface_name = convert_netbox_interface_to_sonic(
                    interface, device
                )
                connected_interfaces.add(sonic_interface_name)

                # If this interface is part of a port channel, mark the port channel as connected
                if (
                    portchannel_info
                    and sonic_interface_name in portchannel_info["member_mapping"]
                ):
                    pc_name = portchannel_info["member_mapping"][sonic_interface_name]
                    connected_portchannels.add(pc_name)

    except Exception as e:
        logger.warning(
            f"Could not get interface connections for device {device.name}: {e}"
        )

    return connected_interfaces, connected_portchannels


def get_connected_device_for_sonic_interface(
    device: Any, sonic_interface_name: str
) -> Optional[Any]:
    """Get the connected device for a given SONiC interface name.

    For Port Channels, uses the member ports to detect connected devices.

    Args:
        device: NetBox device object
        sonic_interface_name: SONiC interface name (e.g., "Ethernet0" or "PortChannel1")

    Returns:
        NetBox device object or None if not found
    """
    try:
        # Check if this is a Port Channel
        if sonic_interface_name.startswith("PortChannel"):
            return get_connected_device_for_port_channel(device, sonic_interface_name)

        # Handle regular interfaces
        interfaces = get_cached_device_interfaces(device.id)

        for interface in interfaces:
            # Convert NetBox interface name to SONiC format
            sonic_name = convert_netbox_interface_to_sonic(interface, device)

            if sonic_name == sonic_interface_name:
                return get_connected_device_via_interface(interface, device.id)

    except Exception as e:
        logger.debug(
            f"Could not find connected device for interface {sonic_interface_name}: {e}"
        )

    return None


def get_connected_device_for_port_channel(
    device: Any, portchannel_name: str
) -> Optional[Any]:
    """Get the connected device for a Port Channel by checking its member ports.

    Args:
        device: NetBox device object
        portchannel_name: Port Channel name (e.g., "PortChannel1")

    Returns:
        NetBox device object or None if not found
    """
    try:
        # Import here to avoid circular imports
        from .interface import detect_port_channels

        # Get port channel information to find member ports
        portchannel_info = detect_port_channels(device)

        if portchannel_name not in portchannel_info["portchannels"]:
            logger.debug(
                f"Port Channel {portchannel_name} not found on device {device.name}"
            )
            return None

        member_ports = portchannel_info["portchannels"][portchannel_name]["members"]

        if not member_ports:
            logger.debug(f"No member ports found for Port Channel {portchannel_name}")
            return None

        # Check each member port to find a connected device
        # All member ports in a Port Channel should connect to the same remote device
        interfaces = get_cached_device_interfaces(device.id)

        for member_port in member_ports:
            # Find the NetBox interface corresponding to this member port
            for interface in interfaces:
                sonic_name = convert_netbox_interface_to_sonic(interface, device)
                if sonic_name == member_port:
                    connected_device = get_connected_device_via_interface(
                        interface, device.id
                    )
                    if connected_device:
                        logger.debug(
                            f"Found connected device {connected_device.name} for Port Channel {portchannel_name} "
                            f"via member port {member_port}"
                        )
                        return connected_device
                    break

        logger.debug(
            f"No connected device found for any member ports of {portchannel_name}"
        )
        return None

    except Exception as e:
        logger.debug(
            f"Could not find connected device for Port Channel {portchannel_name}: {e}"
        )
        return None


def find_interconnected_devices(
    devices: List[Any], target_roles: List[str] = ["spine", "superspine"]
) -> List[List[Any]]:
    """Find groups of interconnected devices with specific roles.

    Uses connected_endpoints API to build a graph of device connections.

    Args:
        devices: List of NetBox device objects
        target_roles: List of device roles to consider

    Returns:
        List of groups, where each group is a list of interconnected devices of the same role
    """
    from collections import deque

    # Filter devices by target roles
    target_devices = {}
    for device in devices:
        if hasattr(device, "role") and device.role and device.role.slug in target_roles:
            target_devices[device.id] = device

    if not target_devices:
        return []

    # Build connection graph for each role separately
    role_graphs: DefaultDict[str, DefaultDict[int, Set[int]]] = defaultdict(
        lambda: defaultdict(set)
    )

    for device in target_devices.values():
        device_role = device.role.slug

        try:
            # Get all interfaces for this device
            interfaces = get_cached_device_interfaces(device.id)

            for interface in interfaces:
                # Get connected device using our helper
                connected_device = get_connected_device_via_interface(
                    interface, device.id
                )

                if (
                    connected_device
                    and connected_device.id in target_devices
                    and connected_device.role.slug == device_role
                ):
                    # Add bidirectional connection to the graph
                    role_graphs[device_role][device.id].add(connected_device.id)
                    role_graphs[device_role][connected_device.id].add(device.id)

        except Exception as e:
            logger.warning(f"Error processing device {device.name} for grouping: {e}")

    # Find connected components for each role using BFS
    all_groups = []

    for role, graph in role_graphs.items():
        visited = set()

        for device_id in graph:
            if device_id not in visited:
                # BFS to find all connected devices
                group = []
                queue = deque([device_id])
                visited.add(device_id)

                while queue:
                    current_id = queue.popleft()
                    group.append(target_devices[current_id])

                    for neighbor_id in graph[current_id]:
                        if neighbor_id not in visited:
                            visited.add(neighbor_id)
                            queue.append(neighbor_id)

                if len(group) > 1:  # Only include groups with multiple devices
                    all_groups.append(group)

    return all_groups


def get_device_bgp_neighbors_via_loopback(
    device: Any,
    portchannel_info: dict,
    connected_interfaces: Set[str],
    port_config: dict,
) -> List[dict]:
    """Get BGP neighbors for a device based on Loopback0 addresses of connected devices.

    Args:
        device: NetBox device object
        portchannel_info: Port channel information
        connected_interfaces: Set of connected interface names
        port_config: Port configuration dict

    Returns:
        List of BGP neighbor dictionaries with IP and device info
    """
    bgp_neighbors = []

    logger.debug(
        f"Starting BGP neighbor detection for device {device.name} (ID: {device.id})"
    )
    logger.debug(f"Connected interfaces: {connected_interfaces}")
    logger.debug(f"Port config keys: {list(port_config.keys())}")
    logger.debug(
        f"Port channel member mapping: {portchannel_info.get('member_mapping', {})}"
    )

    try:
        # Get all interfaces for the device
        interfaces = get_cached_device_interfaces(device.id)
        logger.debug(
            f"Found {len(interfaces)} total interfaces on device {device.name}"
        )

        processed_interfaces = 0
        skipped_mgmt_interfaces = 0
        interfaces_without_connection = 0
        interfaces_not_in_port_config = 0
        interfaces_in_portchannel = 0
        devices_without_osism_tag = 0
        devices_without_loopback0 = 0

        for interface in interfaces:
            processed_interfaces += 1

            # Skip management-only interfaces
            if hasattr(interface, "mgmt_only") and interface.mgmt_only:
                skipped_mgmt_interfaces += 1
                logger.debug(f"Skipping management interface: {interface.name}")
                continue

            # Get connected device
            connected_device = get_connected_device_via_interface(interface, device.id)
            if not connected_device:
                interfaces_without_connection += 1
                logger.debug(
                    f"No connected device found for interface {interface.name}"
                )
                continue

            # Convert to SONiC interface name to check if it's in our PORT config
            sonic_interface_name = convert_netbox_interface_to_sonic(interface, device)
            logger.debug(
                f"Processing interface {interface.name} -> {sonic_interface_name}, connected to {connected_device.name}"
            )

            # Only process if this interface is in PORT configuration and connected
            if (
                sonic_interface_name in port_config
                and sonic_interface_name in connected_interfaces
                and sonic_interface_name not in portchannel_info["member_mapping"]
            ):
                # Check if connected device has the required tag
                has_osism_tag = False
                device_tags = []
                if connected_device.tags:
                    device_tags = [tag.slug for tag in connected_device.tags]
                    has_osism_tag = any(
                        tag.slug == "managed-by-osism" for tag in connected_device.tags
                    )

                logger.debug(
                    f"Connected device {connected_device.name} tags: {device_tags}, has OSISM tag: {has_osism_tag}"
                )

                if has_osism_tag:
                    # Get Loopback0 IP addresses from the connected device
                    try:
                        # Get all interfaces for connected device (using cache)
                        all_connected_interfaces = get_cached_device_interfaces(
                            connected_device.id
                        )
                        loopback_interfaces: List[Any] = [
                            iface
                            for iface in all_connected_interfaces
                            if iface.name == "Loopback0"
                        ]

                        logger.debug(
                            f"Found {len(loopback_interfaces)} Loopback0 interfaces on {connected_device.name}"
                        )

                        if not loopback_interfaces:
                            devices_without_loopback0 += 1
                            logger.debug(
                                f"No Loopback0 interface found on device {connected_device.name}"
                            )

                        for loopback_iface in loopback_interfaces:
                            # Get IP addresses assigned to Loopback0
                            ip_addresses = utils.nb.ipam.ip_addresses.filter(
                                assigned_object_id=loopback_iface.id,
                            )

                            ip_count = len(list(ip_addresses))
                            logger.debug(
                                f"Found {ip_count} IP addresses on Loopback0 of {connected_device.name}"
                            )

                            for ip_addr in ip_addresses:
                                if ip_addr.address:
                                    # Extract just the IP address without prefix
                                    ip_only = ip_addr.address.split("/")[0]
                                    bgp_neighbor_entry = {
                                        "ip": ip_only,
                                        "device": connected_device,
                                        "interface": sonic_interface_name,
                                    }
                                    bgp_neighbors.append(bgp_neighbor_entry)
                                    logger.info(
                                        f"Added BGP neighbor: {ip_only} (device: {connected_device.name}, interface: {sonic_interface_name})"
                                    )

                    except Exception as e:
                        logger.warning(
                            f"Could not get Loopback0 for device {connected_device.name}: {e}"
                        )
                else:
                    devices_without_osism_tag += 1
                    logger.debug(
                        f"Skipping BGP neighbor for device {connected_device.name}: "
                        f"missing 'managed-by-osism' tag (available tags: {device_tags})"
                    )
            else:
                # Log why this interface was skipped
                reasons = []
                if sonic_interface_name not in port_config:
                    interfaces_not_in_port_config += 1
                    reasons.append("not in PORT config")
                if sonic_interface_name not in connected_interfaces:
                    reasons.append("not in connected_interfaces")
                if sonic_interface_name in portchannel_info["member_mapping"]:
                    interfaces_in_portchannel += 1
                    reasons.append("is port channel member")

                logger.debug(
                    f"Skipping interface {sonic_interface_name} connected to {connected_device.name}: {', '.join(reasons)}"
                )

        # Summary log
        logger.info(f"BGP neighbor detection summary for {device.name}:")
        logger.info(f"  - Total interfaces processed: {processed_interfaces}")
        logger.info(f"  - Management interfaces skipped: {skipped_mgmt_interfaces}")
        logger.info(
            f"  - Interfaces without connections: {interfaces_without_connection}"
        )
        logger.info(
            f"  - Interfaces not in PORT config: {interfaces_not_in_port_config}"
        )
        logger.info(
            f"  - Interfaces that are port channel members: {interfaces_in_portchannel}"
        )
        logger.info(
            f"  - Connected devices without OSISM tag: {devices_without_osism_tag}"
        )
        logger.info(
            f"  - Connected devices without Loopback0: {devices_without_loopback0}"
        )
        logger.info(f"  - Total BGP neighbors found: {len(bgp_neighbors)}")

    except Exception as e:
        logger.error(f"Error processing BGP neighbors for device {device.name}: {e}")

<<<<<<< HEAD
    return bgp_neighbors


def get_connected_interface_ipv4_address(device, sonic_port_name, netbox):
    """
    Get the IPv4 address(es) of the connected endpoint interface for a given SONiC port.
    Checks for direct IP addresses first, then for FHRP VIP addresses.

    Args:
        device: The SONiC device
        sonic_port_name: The SONiC port name
        netbox: The NetBox API client

    Returns:
        - For direct IP: The IPv4 address string of the connected interface
        - For FHRP VIP: The first VIP address found (if multiple VIPs exist, logs all but returns first)
        - None if no addresses found
    """
    try:
        interface = netbox.dcim.interfaces.get(
            device_id=device.id, name=sonic_port_name
        )
        if not interface:
            return None

        # Check if interface has connected_endpoints using the modern API
        if not (
            hasattr(interface, "connected_endpoints") and interface.connected_endpoints
        ):
            return None

        # Ensure connected_endpoints_reachable is True
        if not getattr(interface, "connected_endpoints_reachable", False):
            return None

        # Process each connected endpoint to find the first valid interface
        connected_interface = None
        for endpoint in interface.connected_endpoints:
            if hasattr(endpoint, "id"):
                connected_interface = endpoint
                break

        if not connected_interface:
            return None

        # First, try to get direct IPv4 addresses assigned to the connected interface
        ip_addresses = netbox.ipam.ip_addresses.filter(
            assigned_object_id=connected_interface.id,
        )

        for ip_address in ip_addresses:
            # Check if it's an IPv4 address
            if "/" in str(ip_address.address):
                address = str(ip_address.address).split("/")[0]
                if "." in address:  # IPv4 address
                    logger.debug(
                        f"Found direct IPv4 address {address} on connected interface "
                        f"{connected_interface.name} for port {sonic_port_name}"
                    )
                    return address

        # If no direct IP found, check for FHRP group membership and VIP addresses
        logger.debug(
            f"No direct IPv4 found on {connected_interface.name}, checking for FHRP VIP addresses"
        )

        # Get FHRP group assignments for the connected interface
        fhrp_assignments = netbox.ipam.fhrp_group_assignments.filter(
            interface_type="dcim.interface", interface_id=connected_interface.id
        )

        # Get all VIP addresses once to avoid repeated API calls
        try:
            all_vip_addresses = netbox.ipam.ip_addresses.filter(role="vip")
        except Exception as vip_e:
            logger.debug(f"Could not query VIP addresses: {vip_e}")
            all_vip_addresses = []

        # Collect all VIP IPv4 addresses from all FHRP groups this interface belongs to
        vip_addresses_found = []

        for assignment in fhrp_assignments:
            if not assignment.group:
                continue

            # Find VIP addresses assigned to this specific FHRP group
            for vip in all_vip_addresses:
                # Check if this VIP is assigned to the current FHRP group
                if (
                    hasattr(vip, "assigned_object_type")
                    and vip.assigned_object_type == "ipam.fhrpgroup"
                    and hasattr(vip, "assigned_object_id")
                    and vip.assigned_object_id == assignment.group.id
                ):
                    # Check if it's an IPv4 address
                    if "/" in str(vip.address):
                        address = str(vip.address).split("/")[0]
                        if "." in address:  # IPv4 address
                            vip_addresses_found.append(address)
                            logger.debug(
                                f"Found FHRP VIP address {address} for connected interface "
                                f"{connected_interface.name} (FHRP group: {assignment.group.name or assignment.group.id}) "
                                f"for port {sonic_port_name}"
                            )

        # Return the first VIP address found (for BGP neighbor compatibility)
        if vip_addresses_found:
            logger.debug(
                f"Found {len(vip_addresses_found)} VIP addresses for port {sonic_port_name}: {vip_addresses_found}"
            )
            logger.debug(f"Returning first VIP address: {vip_addresses_found[0]}")
            return vip_addresses_found[0]

        logger.debug(
            f"No IPv4 address (direct or FHRP VIP) found on connected interface "
            f"{connected_interface.name} for port {sonic_port_name}"
        )
        return None

    except Exception as e:
        logger.warning(
            f"Could not get connected interface IPv4 for port {sonic_port_name}: {e}"
        )
        return None
=======
    logger.debug(
        f"Completed BGP neighbor detection for device {device.name}, found {len(bgp_neighbors)} neighbors"
    )
    return bgp_neighbors
>>>>>>> 5517baab
<|MERGE_RESOLUTION|>--- conflicted
+++ resolved
@@ -477,7 +477,9 @@
     except Exception as e:
         logger.error(f"Error processing BGP neighbors for device {device.name}: {e}")
 
-<<<<<<< HEAD
+    logger.debug(
+        f"Completed BGP neighbor detection for device {device.name}, found {len(bgp_neighbors)} neighbors"
+    )
     return bgp_neighbors
 
 
@@ -601,10 +603,4 @@
         logger.warning(
             f"Could not get connected interface IPv4 for port {sonic_port_name}: {e}"
         )
-        return None
-=======
-    logger.debug(
-        f"Completed BGP neighbor detection for device {device.name}, found {len(bgp_neighbors)} neighbors"
-    )
-    return bgp_neighbors
->>>>>>> 5517baab
+        return None