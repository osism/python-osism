--- conflicted
+++ resolved
@@ -17,10 +17,5 @@
   check-docker-syntax:
     runs-on: ubuntu-latest
     steps:
-<<<<<<< HEAD
-      - uses: actions/checkout@v1
-      - uses: brpaz/hadolint-action@v1.5.0
-=======
       - uses: actions/checkout@v2
-      - uses: brpaz/hadolint-action@v1.2.1
->>>>>>> 6280d9f4
+      - uses: brpaz/hadolint-action@v1.5.0